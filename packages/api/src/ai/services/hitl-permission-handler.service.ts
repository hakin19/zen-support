--- conflicted
+++ resolved
@@ -6,12 +6,10 @@
 /* eslint-disable @typescript-eslint/prefer-nullish-coalescing */
 /* global AbortSignal */
 
-import { randomUUID } from 'crypto';
 import { EventEmitter } from 'events';
 
 import { getSupabaseAdminClient } from '@aizen/shared/utils/supabase-client';
 
-import { sanitizeObject } from '../../utils/pii-sanitizer';
 import { NetworkMCPTools } from '../tools/network-mcp-tools';
 
 import type { WebSocketConnectionManager } from '../../services/websocket-connection-manager';
@@ -103,11 +101,7 @@
       toolName: string,
       input: Record<string, unknown>,
       options: {
-<<<<<<< HEAD
-        signal: AbortSignalLike;
-=======
         signal: AbortSignal;
->>>>>>> 13df5838
         suggestions?: PermissionUpdate[];
       }
     ): Promise<PermissionResult> => {
@@ -133,11 +127,7 @@
     toolName: string,
     input: Record<string, unknown>,
     options: {
-<<<<<<< HEAD
-      signal?: AbortSignalLike;
-=======
       signal?: AbortSignal;
->>>>>>> 13df5838
       suggestions?: PermissionUpdate[];
     } = {}
   ): Promise<PermissionResult> {
@@ -154,23 +144,6 @@
       return {
         behavior: 'allow' as const,
         updatedInput: input,
-      };
-    }
-
-    // Check if immediate denial (requiresApproval = false means deny)
-    if (toolPolicy && toolPolicy.requiresApproval === false) {
-      const reason = `Tool ${toolName} denied by policy`;
-      await this.auditDenial({
-        sessionId,
-        customerId,
-        toolName,
-        input,
-        reason,
-        riskLevel: toolPolicy.riskThreshold,
-      });
-      return {
-        behavior: 'deny' as const,
-        message: reason,
       };
     }
 
@@ -202,20 +175,12 @@
     }
 
     // Check if suggestions are provided as an alternative
-    // For now, we'll auto-allow when suggestions are provided and pass them through
     if (options.suggestions && options.suggestions.length > 0) {
-<<<<<<< HEAD
-      return {
-        behavior: 'allow' as const,
-        updatedInput: input,
-        updatedPermissions: options.suggestions,
-=======
       // For now, auto-approve if suggestions are provided
       // In the future, we could implement a UI to let the user choose
       return {
         behavior: 'allow' as const,
         updatedInput: input,
->>>>>>> 13df5838
       };
     }
 
@@ -241,15 +206,11 @@
       timeout?: number;
       riskLevel?: string;
       reasoning?: string;
-<<<<<<< HEAD
-      signal?: AbortSignalLike;
-=======
       signal?: AbortSignal;
->>>>>>> 13df5838
       suggestions?: PermissionUpdate[];
     }
   ): Promise<PermissionResult> {
-    const approvalId = randomUUID();
+    const approvalId = `approval-${Date.now()}-${Math.random().toString(36).substring(2)}`;
     const timeout = options.timeout || this.defaultTimeout;
 
     // Create promise explicitly so we can attach a defensive catch handler
@@ -390,10 +351,9 @@
     decision: 'approved' | 'denied' | 'modify' | 'deny',
     options: {
       reason?: string;
-      conditions?: PermissionUpdate[];
+      conditions?: Record<string, unknown>;
       modifiedInput?: Record<string, unknown>;
       interrupt?: boolean;
-      approvedBy?: string;
     } = {}
   ): Promise<void> {
     const pending = this.pendingApprovals.get(approvalId);
@@ -410,14 +370,8 @@
     this.pendingApprovals.delete(approvalId);
 
     try {
-      // Update audit record with all relevant fields
-      await this.updateApprovalStatus(
-        approvalId,
-        decision,
-        options.reason,
-        options.approvedBy,
-        options.modifiedInput
-      );
+      // Update audit record
+      await this.updateApprovalStatus(approvalId, decision, options.reason);
 
       // Resolve with proper PermissionResult
       if (decision === 'approved' || decision === 'modify') {
@@ -429,6 +383,7 @@
         pending.resolve({
           behavior: 'deny' as const,
           message: options.reason || 'Request denied by operator',
+          interrupt: options.interrupt,
         });
       }
 
@@ -684,15 +639,9 @@
       return;
     }
 
-    // Sanitize the request to remove any PII or sensitive data
-    const sanitizedRequest = {
-      ...request,
-      input: sanitizeObject(request.input),
-    };
-
     const message = {
       type: 'approval_request',
-      ...sanitizedRequest,
+      ...request,
     };
 
     // Broadcast to all approval connections and customer connections
@@ -719,16 +668,10 @@
       return;
     }
 
-<<<<<<< HEAD
-    const promises = allConnections
-      .map(conn => this.connectionManager?.sendToConnection(conn.id, message))
-      .filter(Boolean) as Promise<boolean>[];
-=======
     const promises = allConnections.map(conn =>
       // eslint-disable-next-line @typescript-eslint/no-non-null-assertion
       this.connectionManager!.sendToConnection(conn.id, message)
     );
->>>>>>> 13df5838
 
     await Promise.all(promises);
   }
@@ -783,58 +726,13 @@
   }
 
   /**
-   * Audit a permission denial
-   * @throws Error if database operation fails
-   */
-  async auditDenial(denial: {
-    sessionId: string;
-    customerId: string;
-    toolName: string;
-    input: Record<string, unknown>;
-    reason: string;
-    riskLevel?: string;
-  }): Promise<void> {
-    try {
-      const supabase = getSupabaseAdminClient();
-      const { error } = await supabase.from('permission_denials').insert({
-        session_id: denial.sessionId,
-        customer_id: denial.customerId,
-        tool_name: denial.toolName,
-        tool_input: denial.input,
-        denial_reason: denial.reason,
-        risk_level: denial.riskLevel || 'unknown',
-        created_at: new Date().toISOString(),
-      });
-
-      if (error) {
-        console.error('[HITL] Failed to audit denial:', {
-          sessionId: denial.sessionId,
-          toolName: denial.toolName,
-          error: error.message,
-        });
-        throw new Error(
-          `Failed to audit denial: ${error.message || 'Database error'}`
-        );
-      }
-    } catch (error) {
-      console.error('[HITL] Audit denial failed:', {
-        toolName: denial.toolName,
-        error: error instanceof Error ? error.message : 'Unknown error',
-      });
-      throw error;
-    }
-  }
-
-  /**
    * Update approval status in database
    * @throws Error if database operation fails
    */
   private async updateApprovalStatus(
     approvalId: string,
     status: 'approved' | 'denied' | 'modify' | 'deny' | 'timeout',
-    reason?: string,
-    approvedBy?: string,
-    modifiedInput?: Record<string, unknown>
+    reason?: string
   ): Promise<void> {
     try {
       const supabase = getSupabaseAdminClient();
@@ -854,8 +752,6 @@
         updated_at: string;
         decision_reason?: string;
         decided_at?: string;
-        approved_by?: string;
-        modified_input?: Record<string, unknown>;
       }
 
       const updateData: UpdateData = {
@@ -866,16 +762,6 @@
       // Add reason if provided
       if (reason) {
         updateData.decision_reason = reason;
-      }
-
-      // Add approved_by if provided
-      if (approvedBy) {
-        updateData.approved_by = approvedBy;
-      }
-
-      // Add modified_input if provided
-      if (modifiedInput) {
-        updateData.modified_input = modifiedInput;
       }
 
       // Set decided_at for final statuses (using mapped dbStatus)
@@ -944,11 +830,7 @@
       toolName: row.tool_name,
       input: row.tool_input,
       riskLevel: row.risk_level,
-<<<<<<< HEAD
-      reasoning: row.reason ?? undefined,
-=======
       reasoning: row.reason || undefined,
->>>>>>> 13df5838
       timestamp: new Date(row.created_at).getTime(),
       timestampISO: row.created_at,
     }));
@@ -975,43 +857,20 @@
 
   /**
    * SDK-compatible canUseTool implementation
-   * IMPORTANT: This method should ONLY be used in tests.
-   * In production, use createCanUseToolHandler() with proper session/customer context.
+   * Use this directly with Claude Code SDK when you don't have session context
    */
   canUseTool: CanUseTool = async (
     toolName: string,
     input: Record<string, unknown>,
     options: {
-<<<<<<< HEAD
-      signal: AbortSignalLike;
-=======
       signal: AbortSignal;
->>>>>>> 13df5838
       suggestions?: PermissionUpdate[];
     }
   ): Promise<PermissionResult> => {
-    // Safety check: prevent usage in production
-    if (process.env.NODE_ENV === 'production') {
-      throw new Error(
-        'Direct canUseTool usage is not allowed in production. ' +
-          'Use createCanUseToolHandler() with proper session and customer context.'
-      );
-    }
-
-    // Only allow in test/development environments
-    if (
-      process.env.NODE_ENV !== 'test' &&
-      process.env.NODE_ENV !== 'development'
-    ) {
-      console.error(
-        '[SECURITY] canUseTool called with default values in non-test environment',
-        { environment: process.env.NODE_ENV, toolName }
-      );
-    }
-
-    // For SDK compatibility in tests, use defaults with clear warning
-    const sessionId = 'default-test-session';
-    const customerId = 'default-test-customer';
+    // For SDK compatibility without session context, use defaults
+    // In production, you should get these from the request context
+    const sessionId = 'default-session';
+    const customerId = 'default-customer';
 
     return this.handleToolPermission(
       sessionId,
