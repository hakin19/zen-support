# Spec Tasks

## Tasks

- [x] 1. Dashboard Essentials (Test First)
  - [x] 1.1 Write failing Vitest + Testing Library specs that capture dashboard counts, alerts, and websocket refresh expectations
  - [x] 1.2 Inventory existing organization/device/session aggregates needed for the tests
  - [x] 1.3 Implement `/dashboard` with summary cards and recent activity list until tests pass (no charts)
  - [x] 1.4 Refine websocket refresh hooks and update tests if behavior changes intentionally

- [x] 2. Organization Settings MVP (Test First)
  - [x] 2.1 Add failing tests ensuring Supabase auth guard blocks rendering until hydration completes
  - [x] 2.2 Build `/settings/organization` single-page profile form with validation + billing portal link to satisfy tests
  - [x] 2.3 Connect form submissions to the organization PATCH endpoint and extend tests for error/success states

- [x] 3. Device Management Basics (Test First)
  - [x] 3.1 Write failing tests for `/devices` table filters, status badges, and registration flow
  - [x] 3.2 Implement `/devices` list and registration modal (activation code surfaced) to make tests pass
  - [x] 3.3 Hook into websocket `device_*` events and assert refresh behavior via tests

<<<<<<< HEAD
- [ ] 4. User Administration Basics (Test First)
  - [ ] 4.1 Draft failing tests for `/users` table search, pagination, and role display
  - [ ] 4.2 Implement invite, resend invite, and role toggle actions until tests succeed
  - [ ] 4.3 Subscribe to `user_*` websocket events and validate real-time updates in tests
=======
- [x] 4. User Administration Basics (Test First)
  - [x] 4.1 Draft failing tests for `/users` table search, pagination, and role display
  - [x] 4.2 Implement invite, resend invite, and role toggle actions until tests succeed
  - [x] 4.3 Subscribe to `user_*` websocket events and validate real-time updates in tests
>>>>>>> bf9ad081

- [x] 5. Sessions Queue & Approvals (Test First)
  - [x] 5.1 Add failing tests for sessions queue filters, approve/reject actions, and transcript access
  - [x] 5.2 Implement `/sessions` queue UI plus approval handlers to satisfy tests
  - [x] 5.3 Cover websocket or polling refresh ensuring approved sessions leave the queue

- [ ] 6. Chat Persistence (Test First)
  - [ ] 6.1 Write failing store tests that expect chat sessions/messages to load from API and persist
  - [ ] 6.2 Replace mock chat adapters with real API wiring until tests pass
  - [ ] 6.3 Add tests (or extend existing) for live updates post-send via websocket/polling

- [ ] 7. QA & Documentation
  - [ ] 7.1 Run the full Vitest suite, update snapshots, and ensure all new tests cover key flows
  - [ ] 7.2 Update docs with MVP scope, deferred features, and onboarding flow overview<|MERGE_RESOLUTION|>--- conflicted
+++ resolved
@@ -18,17 +18,10 @@
   - [x] 3.2 Implement `/devices` list and registration modal (activation code surfaced) to make tests pass
   - [x] 3.3 Hook into websocket `device_*` events and assert refresh behavior via tests
 
-<<<<<<< HEAD
-- [ ] 4. User Administration Basics (Test First)
-  - [ ] 4.1 Draft failing tests for `/users` table search, pagination, and role display
-  - [ ] 4.2 Implement invite, resend invite, and role toggle actions until tests succeed
-  - [ ] 4.3 Subscribe to `user_*` websocket events and validate real-time updates in tests
-=======
 - [x] 4. User Administration Basics (Test First)
   - [x] 4.1 Draft failing tests for `/users` table search, pagination, and role display
   - [x] 4.2 Implement invite, resend invite, and role toggle actions until tests succeed
   - [x] 4.3 Subscribe to `user_*` websocket events and validate real-time updates in tests
->>>>>>> bf9ad081
 
 - [x] 5. Sessions Queue & Approvals (Test First)
   - [x] 5.1 Add failing tests for sessions queue filters, approve/reject actions, and transcript access
