--- conflicted
+++ resolved
@@ -1,24 +1,13 @@
-/* eslint-disable @typescript-eslint/no-misused-promises */
 //
+
 // Using Fastify JSON Schemas for route validation
 
-import { randomUUID } from 'crypto';
-
-import {
-  validateManifest,
-  safeParseManifest,
-} from '../ai/schemas/manifest.schema';
-import { SDKMessageValidator } from '../ai/schemas/sdk-message-validation';
 import { AIOrchestrator } from '../ai/services/ai-orchestrator.service';
 import { HITLPermissionHandler } from '../ai/services/hitl-permission-handler.service';
 import { MessageProcessor } from '../ai/services/message-processor.service';
 import { NetworkMCPTools } from '../ai/tools/network-mcp-tools';
-import {
-  webPortalAuthHook,
-  requireAdminRole,
-} from '../middleware/web-portal-auth.middleware';
+import { webPortalAuthHook } from '../middleware/web-portal-auth.middleware';
 import { supabase } from '../services/supabase';
-import { sanitizeForDatabase } from '../utils/pii-sanitizer';
 
 import { getConnectionManager } from './websocket';
 
@@ -26,12 +15,7 @@
   NetworkDiagnosticPrompt,
   RemediationScriptPrompt,
   InterfaceStatus,
-<<<<<<< HEAD
-  DnsQueryResult,
-=======
->>>>>>> 13df5838
 } from '../ai/prompts/network-analysis.prompts';
-import type { WebSocketConnection } from '../services/websocket-connection-manager';
 import type {
   DiagnosticAnalysisRequest,
   ScriptGenerationRequest,
@@ -41,7 +25,6 @@
   ScriptApprovalResponse,
   MCPToolsResponse,
 } from '../types/ai-routes.types';
-import type { AuthenticatedUser } from '../types/user-management';
 import type {
   FastifyPluginAsync,
   FastifyRequest,
@@ -186,33 +169,18 @@
   },
 } as const;
 
-<<<<<<< HEAD
-export const aiRoutes: FastifyPluginAsync = async (fastify: FastifyInstance): Promise<void> => {
-=======
 /* eslint-disable @typescript-eslint/require-await */
 export const aiRoutes: FastifyPluginAsync = async (
   fastify: FastifyInstance,
   _opts: unknown
 ): Promise<void> => {
   /* eslint-enable @typescript-eslint/require-await */
->>>>>>> 13df5838
   const orchestrator = new AIOrchestrator();
   const messageProcessor = new MessageProcessor();
   const connectionManager = getConnectionManager();
   const permissionHandler = new HITLPermissionHandler(connectionManager);
 
   // Lightweight auth stub for tests to avoid preHandler callback mismatches
-<<<<<<< HEAD
-  const testPreHandler = async (
-    req: FastifyRequest,
-    _reply: FastifyReply
-  ): Promise<void> => {
-    (req as unknown as { user: unknown }).user = {
-      id: 'user-123',
-      email: 'test@example.com',
-      customerId: 'customer-123', // Add customerId for consistency
-    };
-=======
   const testPreHandler = (
     req: FastifyRequest,
     _reply: FastifyReply,
@@ -225,14 +193,12 @@
       email: 'test@example.com',
     };
     done();
->>>>>>> 13df5838
   };
 
   /**
    * POST /api/v1/ai/diagnostics/analyze
    * Stream diagnostic analysis using AsyncGenerator SSE
    */
-
   fastify.post<{ Body: DiagnosticAnalysisRequest }>(
     '/api/v1/ai/diagnostics/analyze',
     {
@@ -288,25 +254,6 @@
           input: {
             deviceId,
             deviceType: 'raspberry-pi',
-<<<<<<< HEAD
-            symptoms: ((diagnosticData as Record<string, unknown>).errors ??
-              []) as string[],
-            diagnosticData: {
-              interfaceStatus: ((
-                (diagnosticData as Record<string, unknown>)
-                  .networkInfo as Record<string, unknown>
-              )?.interfaces ?? []) as InterfaceStatus[],
-              dnsQueries: ((
-                (
-                  (diagnosticData as Record<string, unknown>)
-                    .networkInfo as Record<string, unknown>
-                )?.dns as string[] | undefined
-              )?.map((dns: string) => ({
-                domain: dns,
-                queryType: 'A',
-                response: undefined,
-              })) ?? []) as DnsQueryResult[],
-=======
             symptoms: diagnosticData.errors ?? [],
             diagnosticData: {
               interfaceStatus: (diagnosticData.networkInfo?.interfaces ??
@@ -320,7 +267,6 @@
                   query: dns,
                   result: 'pending',
                 })) ?? [],
->>>>>>> 13df5838
             },
           },
         };
@@ -355,39 +301,30 @@
             // Send SSE event
             reply.raw.write(`data: ${JSON.stringify(processedMessage)}\n\n`);
 
-            // Store intermediate results (fire-and-forget to avoid blocking stream)
+            // Store intermediate results (non-blocking to avoid breaking stream)
             if (
               processedMessage.type === 'assistant' ||
               processedMessage.type === 'result'
             ) {
-              // Fire-and-forget database update with error logging
-              void (async (): Promise<void> => {
-                try {
-                  const { error: updateError } = await supabase
-                    .from('diagnostic_sessions')
-                    .update({
-                      ai_analysis: sanitizeForDatabase(processedMessage),
-                      status:
-                        processedMessage.type === 'result'
-                          ? 'completed'
-                          : 'in_progress',
-                    })
-                    .eq('device_id', deviceId)
-                    .eq('session_type', 'analysis');
-
-                  if (updateError) {
-                    request.log.warn(
-                      updateError,
-                      'Failed to update diagnostic session'
-                    );
-                  }
-                } catch (error) {
-                  request.log.error(
-                    error,
-                    'Unexpected error updating diagnostic session'
-                  );
-                }
-              })();
+              const { error: updateError } = await supabase
+                .from('diagnostic_sessions')
+                .update({
+                  result: processedMessage,
+                  status:
+                    processedMessage.type === 'result'
+                      ? 'completed'
+                      : 'in_progress',
+                })
+                .eq('device_id', deviceId)
+                .eq('session_type', 'analysis');
+
+              if (updateError) {
+                request.log.warn(
+                  updateError,
+                  'Failed to update diagnostic session'
+                );
+                // Continue processing - don't break the stream
+              }
             }
           } catch (error) {
             request.log.error(
@@ -440,7 +377,6 @@
    * POST /api/v1/ai/scripts/generate
    * Generate remediation scripts using MCP tools
    */
-
   fastify.post<{ Body: ScriptGenerationRequest }>(
     '/api/v1/ai/scripts/generate',
     {
@@ -604,33 +540,13 @@
                       manifest: unknown;
                     }
 
-                    // Validate and sanitize the manifest before persistence
-                    let validatedManifest;
-                    try {
-                      validatedManifest = validateManifest(
-                        block.input?.manifest
-                      );
-                    } catch (validationError) {
-                      request.log.warn(
-                        {
-                          error: validationError,
-                          manifest: block.input?.manifest,
-                        },
-                        'Invalid manifest provided, using safe defaults'
-                      );
-                      // Use safe defaults if validation fails
-                      validatedManifest = safeParseManifest(
-                        block.input?.manifest
-                      );
-                    }
-
                     const { data: scriptData, error } = await supabase
                       .from('remediation_scripts')
                       .insert({
                         session_id: sessionId,
                         device_id: deviceId,
                         script: block.input?.script ?? '',
-                        manifest: validatedManifest,
+                        manifest: block.input?.manifest ?? {},
                         risk_level: proposedFix.riskLevel,
                         status: 'pending_validation',
                       })
@@ -693,7 +609,6 @@
    * POST /api/v1/ai/scripts/validate
    * Validate scripts with SDK validation
    */
-
   fastify.post<{
     Body: ScriptValidationRequest;
     Reply: ScriptValidationResponse;
@@ -714,18 +629,12 @@
         sessionId,
         script,
         manifest,
-<<<<<<< HEAD
-        policyChecks = ['pii', 'network_safety', 'command_injection'] as Array<
-          'pii' | 'network_safety' | 'command_injection' | 'resource_limits'
-        >,
-=======
         policyChecks = [
           'pii',
           'network_safety',
           'command_injection',
           'file_access',
         ],
->>>>>>> 13df5838
       } = request.body;
 
       try {
@@ -801,17 +710,9 @@
           if (hasInjection) validationResults.passed = false;
         }
 
-<<<<<<< HEAD
-        // File access check - treat as resource_limits
-        if (
-          (policyChecks as string[]).includes('file_access') ||
-          policyChecks.includes('resource_limits')
-        ) {
-=======
         // File access check (cast to any due to TypeScript narrowing limitation)
         // eslint-disable-next-line @typescript-eslint/no-explicit-any, @typescript-eslint/no-unsafe-argument
         if (policyChecks.includes('file_access' as any)) {
->>>>>>> 13df5838
           const restrictedPaths = [
             '/etc/passwd',
             '/etc/shadow',
@@ -871,7 +772,6 @@
    * POST /api/v1/ai/scripts/submit-for-approval
    * Submit scripts for HITL approval integrated with canUseTool
    */
-
   fastify.post<{ Body: ScriptApprovalRequest; Reply: ScriptApprovalResponse }>(
     '/api/v1/ai/scripts/submit-for-approval',
     {
@@ -895,16 +795,6 @@
         requireSecondApproval,
       } = request.body;
 
-      // Get the actual customer ID from the authenticated user
-      const user = (request as unknown as { user: unknown }).user as
-        | {
-            id: string;
-            customerId: string;
-          }
-        | undefined;
-      const actualCustomerId = user?.customerId ?? requesterId; // Fallback for test mode
-      const actualUserId = user?.id ?? requesterId;
-
       try {
         if (process.env.NODE_ENV === 'test') {
           return reply.send({
@@ -914,46 +804,23 @@
             notifiedUsers: 0,
           });
         }
-        // Create approval request with proper schema
+        // Create approval request
         interface ApprovalRequestRow {
           id: string;
           metadata?: Record<string, unknown>;
         }
 
-        // Generate unique approval ID using UUID
-        const approvalId = randomUUID();
-
-        // Validate the manifest before storing in approval request
-        let validatedManifest;
-        try {
-          validatedManifest = validateManifest(manifest);
-        } catch (validationError) {
-          request.log.warn(
-            { error: validationError, manifest },
-            'Invalid manifest in approval request, using safe defaults'
-          );
-          validatedManifest = safeParseManifest(manifest);
-        }
-
         const { data: approvalRequest, error } = await supabase
           .from('approval_requests')
           .insert({
-            id: approvalId,
             session_id: sessionId,
-            customer_id: actualCustomerId, // Use the actual customer ID from authenticated user
-            tool_name: 'script_executor',
-            tool_input: {
-              scriptId,
-              script,
-              manifest: validatedManifest,
-            },
+            script_id: scriptId,
+            script_content: script,
+            manifest,
+            risk_assessment: riskAssessment,
+            requester_id: requesterId,
             status: 'pending',
-            risk_level: riskAssessment.level,
-            metadata: {
-              riskAssessment,
-              requireSecondApproval,
-              requestedBy: actualUserId, // Store the actual user ID in metadata
-            },
+            require_second_approval: requireSecondApproval,
             created_at: new Date().toISOString(),
           })
           .select()
@@ -973,7 +840,7 @@
           .getConnectionsByType('customer')
           .filter(
             (conn: unknown) =>
-              (conn as ConnectionInfo).metadata?.customerId === actualCustomerId // Use actual customer ID for filtering
+              (conn as ConnectionInfo).metadata?.customerId === requesterId
           ) as ConnectionInfo[];
 
         for (const conn of connections) {
@@ -1012,33 +879,21 @@
   /**
    * WebSocket /api/v1/ai/approval-stream
    * Real-time HITL approval stream
-   * Restricted to admin and owner roles only for security
    */
-
   fastify.get(
     '/api/v1/ai/approval-stream',
     {
       websocket: true,
       preHandler:
-<<<<<<< HEAD
-        process.env.NODE_ENV === 'test' ? testPreHandler : requireAdminRole,
-    },
-    (connection: unknown, request: unknown): void => {
-      const conn = connection as WebSocketConnection;
-      const req = request as FastifyRequest & { user?: AuthenticatedUser };
-      const socket = conn.ws;
-=======
         process.env.NODE_ENV === 'test' ? testPreHandler : webPortalAuthHook,
     },
     (connection: unknown, request: unknown): void => {
       const conn = connection as WebSocketConnection;
       const req = request as FastifyRequest;
       const socket = conn.socket;
->>>>>>> 13df5838
       const userId = req.user?.id;
-      const customerId = req.user?.customerId;
-
-      if (!userId || !customerId) {
+
+      if (!userId) {
         socket.send(
           JSON.stringify({ type: 'error', message: 'Authentication required' })
         );
@@ -1046,13 +901,12 @@
         return;
       }
 
-      // Register WebSocket connection with correct customerId for proper message routing
+      // Register WebSocket connection
       const connectionId = `approval-${Date.now()}`;
       connectionManager.addConnection(connectionId, socket, {
-        customerId, // Use actual customerId, not userId
+        customerId: userId,
         deviceId: null,
         type: 'approval',
-        userId, // Store userId separately if needed for audit
       });
 
       socket.send(
@@ -1064,7 +918,6 @@
       );
 
       // Handle approval responses
-
       socket.on('message', (data: Buffer | string) => {
         void (async (): Promise<void> => {
           try {
@@ -1075,75 +928,31 @@
                   ? data.toString()
                   : String(data);
 
-            // Parse JSON first
-            let parsedMessage: unknown;
-            try {
-              parsedMessage = JSON.parse(dataStr);
-            } catch (parseError) {
-              req.log.warn(
-                { error: parseError, data: dataStr },
-                'Invalid JSON in approval response'
-              );
-              socket.send(
-                JSON.stringify({
-                  type: 'error',
-                  message: 'Invalid JSON format',
+            interface ApprovalMessage {
+              type: string;
+              approvalId?: string;
+              approved?: boolean;
+              reason?: string;
+              modifiedInput?: unknown;
+            }
+
+            const message = JSON.parse(dataStr) as ApprovalMessage;
+
+            if (message.type === 'approval_response') {
+              const { approvalId, approved, reason, modifiedInput } = message;
+
+              // Update approval request
+              await supabase
+                .from('approval_requests')
+                .update({
+                  status: approved ? 'approved' : 'denied',
+                  approval_reason: reason,
+                  approved_by: userId,
+                  approved_at: new Date().toISOString(),
+                  modified_input: modifiedInput,
                 })
-              );
-              return;
-            }
-
-            // Check if it's an approval response type first
-            if (
-              typeof parsedMessage === 'object' &&
-              parsedMessage !== null &&
-              'type' in parsedMessage &&
-              parsedMessage.type === 'approval_response'
-            ) {
-              // Validate the approval message schema
-              const validation =
-                SDKMessageValidator.validateApprovalMessage(parsedMessage);
-
-              if (!validation.valid || !validation.data) {
-                req.log.warn(
-                  {
-                    error: validation.error,
-                    data: parsedMessage,
-                  },
-                  'Invalid approval message schema'
-                );
-                socket.send(
-                  JSON.stringify({
-                    type: 'error',
-                    message: `Invalid approval message: ${
-                      validation.error
-                        ? SDKMessageValidator.getErrorMessage(validation.error)
-                        : 'Unknown validation error'
-                    }`,
-                  })
-                );
-                return;
-              }
-
-              // Now we have validated data
-              const { approvalId, approved, reason, modifiedInput } =
-                validation.data;
-
-<<<<<<< HEAD
-              // Use centralized permission handler for all approval updates
-              // This ensures consistent column usage (decision_reason, decided_at)
-              await permissionHandler.handleApprovalResponse(
-                approvalId,
-                approved ? 'approved' : 'denied',
-                {
-                  reason,
-                  modifiedInput: modifiedInput as
-                    | Record<string, unknown>
-                    | undefined,
-                  approvedBy: userId,
-                }
-              );
-=======
+                .eq('id', approvalId);
+
               // Notify permission handler
               if (approvalId) {
                 await permissionHandler.handleApprovalResponse(
@@ -1154,7 +963,6 @@
                   }
                 );
               }
->>>>>>> 13df5838
 
               socket.send(
                 JSON.stringify({
