--- conflicted
+++ resolved
@@ -19,16 +19,6 @@
 
 ### Branch Naming
 
-<<<<<<< HEAD
-- Derive **base** from spec folder by removing the leading date and converting to kebab-case  
-  Example: `2025-01-29-password-reset` → `password-reset`
-- Branch format: `<prefix><base>-task-<TASK_NUMBER>`  
-  - Default prefix: `feature/`  
-  - Example: `feature/password-reset-task-4`
-- If the branch already exists (local or remote), append `-vN` (N ≥ 2) to the task branch  
-  Example: `feature/password-reset-task-4-v2`
-- Never include dates in branch names.
-=======
 - Derive **base** from the spec folder by removing the leading date and converting to kebab-case  
   Example: `2025-01-29-password-reset` → `password-reset`
 - Branch format: `<prefix><base>-task-<TASK_NUMBER>`
@@ -39,7 +29,6 @@
 - Never include dates in branch names
 - When using worktrees, each branch lives in its own directory:  
   `worktrees/<base>-task-<TASK_NUMBER>(-vN)`
->>>>>>> bf9ad081
 
 ### Commit Messages
 
@@ -61,24 +50,6 @@
 
 ### Standard Feature Workflow (with Worktrees)
 
-<<<<<<< HEAD
-- Check current branch
-- Resolve target branch:
-   - Base from spec folder (no date, kebab)
-   - Name = `feature/<base>-task-<TASK_NUMBER>`
-   - If taken, append `-vN` to find first free
-- If dirty: stash `autostash:[SPEC_FOLDER]`
-- Create or switch to the resolved branch
-- Push with upstream
-- Re-check collision before push; if taken, rename to next `-vN`
-- Pop autostash if created
-
-### Branch Decision Logic
-
-- If on feature branch matching spec: proceed
-- If on main/staging/master: create new branch
-- If on different feature: ask before switching
-=======
 1. Check current branch
 2. Resolve target branch:
    - Base from spec folder (no date, kebab)
@@ -94,7 +65,6 @@
 8. Re-check collision before push; if taken, rename to next `-vN`
 9. Pop autostash if created
 10. When done, remove worktree with `git worktree remove <path>` (branch stays until merged/deleted)
->>>>>>> bf9ad081
 
 ## Example Requests
 
