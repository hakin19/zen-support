<<<<<<< HEAD
import { initializeRedis } from '@aizen/shared/utils/redis-client';
import { initializeSupabase } from '@aizen/shared/utils/supabase-client';

import { config } from './config';
import { createApp, startServer, gracefulShutdown } from './server';

async function main(): Promise<void> {
  // Initialize external clients before creating the app
  if (config.supabase.url && config.supabase.anonKey) {
    initializeSupabase({
      url: config.supabase.url,
      anonKey: config.supabase.anonKey,
      serviceRoleKey: config.supabase.serviceRoleKey,
    });
    console.log('✓ Supabase client initialized');
    if (config.supabase.serviceRoleKey) {
      console.log('✓ Supabase admin client initialized');
    } else {
      console.warn(
        '⚠ Supabase service role key missing, admin operations may fail'
      );
    }
  } else {
    console.warn(
      '⚠ Supabase configuration missing, some features may not work'
    );
  }

  initializeRedis({
    host: config.redis.host,
    port: config.redis.port,
    password: config.redis.password,
  });
  console.log('✓ Redis client initialized');

=======
import { createApp, startServer, gracefulShutdown } from './server';

async function main(): Promise<void> {
>>>>>>> c363a0bb
  const app = await createApp();

  // Register signal handlers
  process.on('SIGTERM', () => {
    app.log.info('SIGTERM received, starting graceful shutdown');
    void gracefulShutdown(app).then(() => {
      process.exit(0);
    });
  });

  process.on('SIGINT', () => {
    app.log.info('SIGINT received, starting graceful shutdown');
    void gracefulShutdown(app).then(() => {
      process.exit(0);
    });
  });

  try {
    await startServer(app);
    const address = app.server.address();
    const url =
      typeof address === 'string'
        ? address
        : address
          ? `http://${address.address}:${address.port}`
          : 'unknown';
    app.log.info(`Server listening on ${url}`);
  } catch (error) {
    app.log.error(error, 'Failed to start server');
    process.exit(1);
  }
}

main().catch(error => {
  console.error('Fatal error:', error);
  process.exit(1);
});<|MERGE_RESOLUTION|>--- conflicted
+++ resolved
@@ -1,4 +1,3 @@
-<<<<<<< HEAD
 import { initializeRedis } from '@aizen/shared/utils/redis-client';
 import { initializeSupabase } from '@aizen/shared/utils/supabase-client';
 
@@ -33,12 +32,6 @@
     password: config.redis.password,
   });
   console.log('✓ Redis client initialized');
-
-=======
-import { createApp, startServer, gracefulShutdown } from './server';
-
-async function main(): Promise<void> {
->>>>>>> c363a0bb
   const app = await createApp();
 
   // Register signal handlers
